--- conflicted
+++ resolved
@@ -1,10 +1,6 @@
 name = "QuantumOptics"
 uuid = "6e0679c1-51ea-5a7c-ac74-d61b76210b0c"
-<<<<<<< HEAD
-version = "1.0.10"
-=======
 version = "v1.0.11"
->>>>>>> eff22f1c
 
 [deps]
 Arpack = "7d9fca2a-8960-54d3-9f78-7d1dccf2cb97"
