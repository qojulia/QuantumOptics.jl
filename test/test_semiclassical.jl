using Test
using QuantumOptics
using LinearAlgebra
using QuantumOpticsBase: IncompatibleBases

@testset "semiclassical" begin

# Test equality
b = GenericBasis(3)
x1 = semiclassical.State(basisstate(b, 1), [0.5im])
x2 = semiclassical.State(basisstate(b, 1), [0.6im])
x3 = semiclassical.State(basisstate(b, 2), [0.5im])

@test x1 == x1
@test x1 != x2
@test x1 != x3

x1 = semiclassical.State(dm(basisstate(b, 1)), [0.5im])
x2 = semiclassical.State(dm(basisstate(b, 1)), [0.6im])
x3 = semiclassical.State(dm(basisstate(b, 2)), [0.5im])

@test x1 == x1
@test x1 != x2
@test x1 != x3


# Test expect and variance
b = FockBasis(10)
a = destroy(b)
n = number(b)

alpha = complex(0.4, 0.3)
psi = coherentstate(b, alpha)
rho = dm(psi)

x_ket = semiclassical.State(psi, [complex(1., 0.)])
x_rho = semiclassical.State(rho, [complex(1., 0.)])

@test expect(a, x_ket) ≈ alpha
@test expect(a, x_rho) ≈ alpha
@test expect(a, [x_ket, x_rho]) ≈ [alpha, alpha]
@test variance(n, x_ket) ≈ abs2(alpha)
@test variance(n, x_rho) ≈ abs2(alpha)
@test variance(n, [x_ket, x_rho]) ≈ [abs2(alpha), abs2(alpha)]

# Test partial tr
b1 = GenericBasis(3)
b2 = GenericBasis(5)
b = b1 ⊗ b2
psi = randstate(b)
x = semiclassical.State(psi, [0.4, -0.3im])
@test ptrace(x, 1).quantum == ptrace(psi, 1)
@test ptrace(x, [2]).quantum == ptrace(psi, 2)

rho = randoperator(b)
x = semiclassical.State(rho, [0.4, -0.3im])
@test ptrace(x, 1).quantum == ptrace(rho, 1)
@test ptrace(x, [2]).quantum == ptrace(rho, 2)

# Test dm function
b = GenericBasis(4)
psi = randstate(b)
u = ComplexF64[complex(2., 3.)]
state = semiclassical.State(psi, u)
@test dm(state) == semiclassical.State(dm(psi), u)


# Test casting between and semiclassical states and complex vectors
b = GenericBasis(4)
rho = randoperator(b)
u = rand(ComplexF64, 3)
state = semiclassical.State(rho, u)
state_ = semiclassical.State(randoperator(b), rand(ComplexF64, 3))
x = Vector{ComplexF64}(undef, 19)
semiclassical.recast!(x,state)
semiclassical.recast!(state_,x)
@test state_ == state


# Test master
spinbasis = SpinBasis(1//2)

# Random 2 level Hamiltonian
a1 = 0.5
a2 = 1.9
c = 1.3
d = -4.7

data = [a1 c-1im*d; c+1im*d a2]
H = DenseOperator(spinbasis, data)

a = (a1 + a2)/2
b = (a1 - a2)/2
r = [c d b]

sigma_r = c*sigmax(spinbasis) + d*sigmay(spinbasis) + b*sigmaz(spinbasis)

U(t) = exp(-1im*a*t)*(cos(norm(r)*t)*one(spinbasis) - 1im*sin(norm(r)*t)*sigma_r/norm(r))

# Random initial state
psi0 = randstate(spinbasis)


T = [0:0.5:1;]

fquantum_schroedinger(t, rho, u) = H
fquantum_master(t, rho, u) = H, [], []
function fclassical(du, u, quantumstate, t)
    du[1] = -1*u[1]
end

state0 = semiclassical.State(psi0, ComplexF64[complex(2., 3.)])
function f(t, state::semiclassical.State{B,T}) where {B<:Basis,T<:Ket{B}}
    @test 1e-5 > norm(state.quantum - U(t)*psi0)
    @test 1e-5 > abs(state.classical[1] - state0.classical[1]*exp(-t))
end
semiclassical.schroedinger_dynamic(T, state0, fquantum_schroedinger, fclassical; fout=f)
tout, state_t = semiclassical.schroedinger_dynamic(T, state0, fquantum_schroedinger, fclassical)
f(T[end], state_t[end])

function f(t, state::semiclassical.State{B,T}) where {B<:Basis,T<:DenseOpType{B,B}}
    @test 1e-5 > tracedistance(state.quantum, dm(U(t)*psi0))
    @test 1e-5 > abs(state.classical[1] - state0.classical[1]*exp(-t))
end
semiclassical.master_dynamic(T, state0, fquantum_master, fclassical; fout=f)
tout, state_t = semiclassical.master_dynamic(T, state0, fquantum_master, fclassical)
f(T[end], state_t[end])

# Test mcwf
# Set up system where only atom can jump once
ba = SpinBasis(1//2)
bf = FockBasis(5)
sm = sigmam(ba)⊗one(bf)
a = one(ba)⊗destroy(bf)
H = 0*sm
J = [0*a,sm]
Jdagger = dagger.(J)
function fquantum(t,psi,u)
    return H, J, Jdagger
end
function fclassical(du,u,psi,t)
    du[1] = u[2] # dx
    du[2] = 0.0
end
njumps = [0]
function fjump_classical(u,psi,i,t)
    @test i==2
    njumps .+= 1
    u[2] += 1.0
end
u0 = rand(2) .+ 0.0im
ψ0 = semiclassical.State(spinup(ba)⊗fockstate(bf,0),u0)

tout1, ψt1 = semiclassical.mcwf_dynamic(T,ψ0,fquantum,fclassical,fjump_classical,seed=1)
@test njumps == [1]
tout2, ψt2 = semiclassical.mcwf_dynamic(T,ψ0,fquantum,fclassical,fjump_classical,seed=1)
@test ψt2 == ψt1
tout3, ψt3 = semiclassical.mcwf_dynamic(T,ψ0,fquantum,fclassical,fjump_classical;display_beforeevent=true,seed=1)
@test length(ψt3) == length(ψt1)+1
tout4, ψt4 = semiclassical.mcwf_dynamic(T,ψ0,fquantum,fclassical,fjump_classical;display_beforeevent=true,display_afterevent=true,seed=1)
@test length(ψt4) == length(ψt1)+2
tout5, ut = semiclassical.mcwf_dynamic(T,ψ0,fquantum,fclassical,fjump_classical;display_beforeevent=true,display_afterevent=true,seed=1,fout=(t,psi)->copy(psi.classical))

@test ψt1[end].classical[2] == u0[2] + 1.0

# Test classical jump behavior
before_jump = findfirst(t -> !(t∈T), tout3)
after_jump = findlast(t-> !(t∈T), tout4)
@test after_jump == before_jump+1
@test ψt3[before_jump].classical[2] == u0[2]
@test ψt4[after_jump].classical[2] == u0[2] + 1.0
@test ut == [ψ.classical for ψ=ψt4]

# Test quantum jumps
@test ψt1[end].quantum == spindown(ba)⊗fockstate(bf,0)
@test ψt4[before_jump].quantum == ψ0.quantum
@test ψt4[after_jump].quantum == spindown(ba)⊗fockstate(bf,0)

# Test broadcasting interface
b = FockBasis(10)
<<<<<<< HEAD
u0 = ComplexF64[0.7, 0.2]
psi = fockstate(b, 2)
rho = dm(psi)

sc_ket = semiclassical.State(psi, u0)
sc_dm = semiclassical.State(rho, u0)

=======
bn = FockBasis(20)
u0 = ComplexF64[0.7, 0.2]
psi = fockstate(b, 2)
psin = fockstate(bn, 2)
rho = dm(psi)

sc_ket = semiclassical.State(psi, u0)
sc_ketn = semiclassical.State(psin, u0)
sc_dm = semiclassical.State(rho, u0)

@test Base.size(sc_dm) == Base.size(rho)
@test (copy_sc = copy(sc_ket); Base.fill!(copy_sc, 0.0); copy_sc) == semiclassical.State(fill!(copy(psi), 0.0), fill!(copy(u0), 0.0))
@test Base.similar(sc_ket, Int) isa semiclassical.State
@test normalize!(copy(sc_ket)) == semiclassical.State(normalize!(copy(psi)), u0)
@test !(sc_ket == sc_ketn)
@test !(isapprox(sc_ket, sc_ketn))
>>>>>>> beb0f378
@test sc_ket .* 1.0 == sc_ket
@test sc_dm .* 1.0 == sc_dm
@test sc_ket .+ 2.0 == semiclassical.State(psi .+ 2.0, u0 .+ 2.0)
@test sc_dm .+ 2.0 == semiclassical.State(rho .+ 2.0, u0 .+ 2.0)
<<<<<<< HEAD
=======
@test_throws IncompatibleBases sc_ket .+ semiclassical.State(spinup(SpinBasis(10)), u0)
>>>>>>> beb0f378

end # testsets<|MERGE_RESOLUTION|>--- conflicted
+++ resolved
@@ -178,15 +178,6 @@
 
 # Test broadcasting interface
 b = FockBasis(10)
-<<<<<<< HEAD
-u0 = ComplexF64[0.7, 0.2]
-psi = fockstate(b, 2)
-rho = dm(psi)
-
-sc_ket = semiclassical.State(psi, u0)
-sc_dm = semiclassical.State(rho, u0)
-
-=======
 bn = FockBasis(20)
 u0 = ComplexF64[0.7, 0.2]
 psi = fockstate(b, 2)
@@ -203,14 +194,10 @@
 @test normalize!(copy(sc_ket)) == semiclassical.State(normalize!(copy(psi)), u0)
 @test !(sc_ket == sc_ketn)
 @test !(isapprox(sc_ket, sc_ketn))
->>>>>>> beb0f378
 @test sc_ket .* 1.0 == sc_ket
 @test sc_dm .* 1.0 == sc_dm
 @test sc_ket .+ 2.0 == semiclassical.State(psi .+ 2.0, u0 .+ 2.0)
 @test sc_dm .+ 2.0 == semiclassical.State(rho .+ 2.0, u0 .+ 2.0)
-<<<<<<< HEAD
-=======
 @test_throws IncompatibleBases sc_ket .+ semiclassical.State(spinup(SpinBasis(10)), u0)
->>>>>>> beb0f378
 
 end # testsets