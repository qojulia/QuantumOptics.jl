--- conflicted
+++ resolved
@@ -86,24 +86,17 @@
 end
 
 # Test SU(2) phasespace
-<<<<<<< HEAD
 b = SpinBasis(5)
 theta = π*rand()
 phi =2π*rand()
 css = coherentspinstate(b,theta,phi)
 csssx = coherentspinstate(b,π/2,0)
 rs = randstate(b)
-=======
-b = SpinBasis(50)
-theta = π*rand()
-phi =2π*rand()
-css = coherentspinstate(b,theta,phi)
->>>>>>> 272915dd
 sx = expect(sigmax(b)/2,css); # eigenstate of jx operator
 sy = expect(sigmay(b)/2,css); # eigenstate of jy
 sz = expect(sigmaz(b)/2,css); # eigenstate of jz operator
 ssq = sx^2 + sy^2 + sz^2
-<<<<<<< HEAD
+
 qsu2sx = qfuncsu2(csssx,theta,phi)
 res = 1000
 costhetam = Array{Float64}(res,2*res)
@@ -114,8 +107,6 @@
 @test ssq ≈ float(b.spinnumber)^2
 @test qsu2sx ≈ (2*float(b.spinnumber)+1)/(4pi)*(0.5*(sin(theta)cos(phi)+1))^(2*float(b.spinnumber))
 @test isapprox(wsu2, 1.0, atol=1e-2)
-=======
+@test ssq ≈ float(b.spinnumber)^2
 
-@test ssq ≈ float(b.spinnumber)^2
->>>>>>> 272915dd
 end # testset