names = [
<<<<<<< HEAD
    "test_aqua.jl",
=======
    "test_jet.jl",
>>>>>>> dac3cc7f

    "test_phasespace.jl",
    "test_spectralanalysis.jl",

    "test_timeevolution_schroedinger.jl",
    "test_timeevolution_master.jl",
    "test_timeevolution_mcwf.jl",
    "test_timeevolution_bloch_redfield.jl",
    "test_timeevolution_tdops.jl",

    "test_timeevolution_twolevel.jl",
    "test_timeevolution_pumpedcavity.jl",

    "test_steadystate.jl",
    "test_timecorrelations.jl",

    "test_semiclassical.jl",

    "test_stochastic_definitions.jl",
    "test_stochastic_schroedinger.jl",
    "test_stochastic_master.jl",
    "test_stochastic_semiclassical.jl",

    "test_timeevolution_abstractdata.jl",

    "test_sciml_broadcast_interfaces.jl",
    "test_ForwardDiff.jl"
]

detected_tests = filter(
    name->startswith(name, "test_") && endswith(name, ".jl"),
    readdir("."))

unused_tests = setdiff(detected_tests, names)
if length(unused_tests) != 0
    error("The following tests are not used:\n", join(unused_tests, "\n"))
end

unavailable_tests = setdiff(names, detected_tests)
if length(unavailable_tests) != 0
    error("The following tests could not be found:\n", join(unavailable_tests, "\n"))
end

for name=names
    if startswith(name, "test_") && endswith(name, ".jl")
        include(name)
    end
end<|MERGE_RESOLUTION|>--- conflicted
+++ resolved
@@ -1,9 +1,6 @@
 names = [
-<<<<<<< HEAD
     "test_aqua.jl",
-=======
     "test_jet.jl",
->>>>>>> dac3cc7f
 
     "test_phasespace.jl",
     "test_spectralanalysis.jl",
