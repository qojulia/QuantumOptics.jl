name: CI
on:
  - push
  - pull_request

jobs:
  test:
    name: Julia ${{ matrix.version }} - ${{ matrix.os }} - ${{ matrix.arch }} - ${{ github.event_name }}
    runs-on: ${{ matrix.os }}
    strategy:
      fail-fast: false
      matrix:
        version:
          - '1'
        os:
          - ubuntu-latest
          - windows-latest
          - macOS-latest
        arch:
          - x64
          - x86
        exclude:
          - os: macOS-latest
            arch: x86
    steps:
<<<<<<< HEAD
      - uses: actions/checkout@v4
      - uses: julia-actions/setup-julia@v1
=======
      - uses: actions/checkout@v2
      - uses: julia-actions/setup-julia@v2
>>>>>>> fd9a1ec4
        with:
          version: ${{ matrix.version }}
          arch: ${{ matrix.arch }}
      - uses: actions/cache@v4
        env:
          cache-name: cache-artifacts
        with:
          path: ~/.julia/artifacts
          key: ${{ runner.os }}-test-${{ env.cache-name }}-${{ hashFiles('**/Project.toml') }}
          restore-keys: |
            ${{ runner.os }}-test-${{ env.cache-name }}-
            ${{ runner.os }}-test-
            ${{ runner.os }}-
      - uses: julia-actions/julia-buildpkg@v1
      - uses: julia-actions/julia-runtest@v1
      - uses: julia-actions/julia-processcoverage@v1
      - uses: codecov/codecov-action@v1
        with:
          file: lcov.info<|MERGE_RESOLUTION|>--- conflicted
+++ resolved
@@ -23,13 +23,8 @@
           - os: macOS-latest
             arch: x86
     steps:
-<<<<<<< HEAD
       - uses: actions/checkout@v4
-      - uses: julia-actions/setup-julia@v1
-=======
-      - uses: actions/checkout@v2
       - uses: julia-actions/setup-julia@v2
->>>>>>> fd9a1ec4
         with:
           version: ${{ matrix.version }}
           arch: ${{ matrix.arch }}
