--- conflicted
+++ resolved
@@ -24,11 +24,7 @@
         nlevel, NLevelBasis, transition, nlevelstate,
         manybody, ManyBodyBasis, fermionstates, bosonstates,
                 manybodyoperator, onebodyexpect, occupation,
-<<<<<<< HEAD
         phasespace, qfunc, wigner, coherentspinstate, qfuncsu2, wignersu2,
-=======
-        phasespace, qfunc, wigner, coherentspinstate,
->>>>>>> 272915dd
         metrics, tracenorm, tracenorm_h, tracenorm_nh,
                 tracedistance, tracedistance_h, tracedistance_nh,
                 entropy_vn, fidelity, ptranspose, PPT,
