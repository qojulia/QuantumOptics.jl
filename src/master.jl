"""
    timeevolution.master_h(tspan, rho0, H, J; <keyword arguments>)

Integrate the master equation with dmaster_h as derivative function.

Further information can be found at [`master`](@ref).
"""
function master_h(tspan, rho0::Operator, H::AbstractOperator, J;
                rates=nothing,
                Jdagger=dagger.(J),
                fout=nothing,
                kwargs...)
    check_master(rho0, H, J, Jdagger, rates)
    tmp = copy(rho0)
    dmaster_(t, rho, drho) = dmaster_h(rho, H, rates, J, Jdagger, drho, tmp)
    integrate_master(tspan, dmaster_, rho0, fout; kwargs...)
end

"""
    timeevolution.master_nh(tspan, rho0, H, J; <keyword arguments>)

Integrate the master equation with dmaster_nh as derivative function.

In this case the given Hamiltonian is assumed to be the non-hermitian version:
```math
H_{nh} = H - \\frac{i}{2} \\sum_k J^†_k J_k
```
Further information can be found at [`master`](@ref).
"""
function master_nh(tspan, rho0::Operator, Hnh::AbstractOperator, J;
                rates=nothing,
                Hnhdagger::AbstractOperator=dagger(Hnh),
                Jdagger=dagger.(J),
                fout=nothing,
                kwargs...)
    check_master(rho0, Hnh, J, Jdagger, rates)
    tmp = copy(rho0)
    dmaster_(t, rho, drho) = dmaster_nh(rho, Hnh, Hnhdagger, rates, J, Jdagger, drho, tmp)
    integrate_master(tspan, dmaster_, rho0, fout; kwargs...)
end

"""
    timeevolution.master(tspan, rho0, H, J; <keyword arguments>)

Time-evolution according to a master equation.

There are two implementations for integrating the master equation:

* [`master_h`](@ref): Usual formulation of the master equation.
* [`master_nh`](@ref): Variant with non-hermitian Hamiltonian.

For dense arguments the `master` function calculates the
non-hermitian Hamiltonian and then calls master_nh which is slightly faster.

# Arguments
* `tspan`: Vector specifying the points of time for which output should
        be displayed.
* `rho0`: Initial density operator. Can also be a state vector which is
        automatically converted into a density operator.
* `H`: Arbitrary operator specifying the Hamiltonian.
* `J`: Vector containing all jump operators which can be of any arbitrary
        operator type.
* `rates=nothing`: Vector or matrix specifying the coefficients (decay rates)
        for the jump operators. If nothing is specified all rates are assumed
        to be 1.
* `Jdagger=dagger.(J)`: Vector containing the hermitian conjugates of the jump
        operators. If they are not given they are calculated automatically.
* `fout=nothing`: If given, this function `fout(t, rho)` is called every time
        an output should be displayed. ATTENTION: The given state rho is not
        permanent! It is still in use by the ode solver and therefore must not
        be changed.
* `kwargs...`: Further arguments are passed on to the ode solver.
"""
function master(tspan, rho0::Operator, H::AbstractOperator, J;
                rates=nothing,
                Jdagger=dagger.(J),
                fout=nothing,
                kwargs...)
    isreducible = check_master(rho0, H, J, Jdagger, rates)
    if !isreducible
        tmp = copy(rho0)
        dmaster_h_(t, rho, drho) = dmaster_h(rho, H, rates, J, Jdagger, drho, tmp)
        return integrate_master(tspan, dmaster_h_, rho0, fout; kwargs...)
    else
<<<<<<< HEAD
        Hnh = copy(H)
        if isa(rates, AbstractMatrix)
            for i=1:length(J), j=1:length(J)
                Hnh -= complex(float(eltype(H)))(0.5im*rates[i,j])*Jdagger[i]*J[j]
            end
        elseif isa(rates, AbstractVector)
            for i=1:length(J)
                Hnh -= complex(float(eltype(H)))(0.5im*rates[i])*Jdagger[i]*J[i]
            end
        else
            for i=1:length(J)
                Hnh -= complex(float(eltype(H)))(0.5im)*Jdagger[i]*J[i]
            end
        end
=======
        Hnh = nh_hamiltonian(H,J,Jdagger,rates)
>>>>>>> 040776d4
        Hnhdagger = dagger(Hnh)
        tmp = copy(rho0)
        dmaster_nh_(t, rho, drho) = dmaster_nh(rho, Hnh, Hnhdagger, rates, J, Jdagger, drho, tmp)
        return integrate_master(tspan, dmaster_nh_, rho0, fout; kwargs...)
    end
end

function master(tspan, rho0::Operator, L::SuperOperator; fout=nothing, kwargs...)
    # Rewrite rho as Ket and L as Operator
    dim = length(rho0.basis_l)*length(rho0.basis_r)
    b = GenericBasis(dim)
    rho_ = Ket(b,reshape(rho0.data, dim))
    L_ = Operator(b,b,L.data)
    dmaster_(t,rho,drho) = dmaster_liouville(rho,drho,L_)

    # Rewrite into density matrix when saving
    tmp = copy(rho0)
    if fout===nothing
        fout_ = function(t,rho)
            tmp.data[:] = rho.data
            return copy(tmp)
        end
    else
        fout_ = function(t,rho)
            tmp.data[:] = rho.data
            return fout(t,tmp)
        end
    end

    # Solve
    return integrate_master(tspan, dmaster_, rho_, fout_; kwargs...)
end


"""
    timeevolution.master_dynamic(tspan, rho0, f; <keyword arguments>)

Time-evolution according to a master equation with a dynamic non-hermitian Hamiltonian and J.

In this case the given Hamiltonian is assumed to be the non-hermitian version.
```math
H_{nh} = H - \\frac{i}{2} \\sum_k J^†_k J_k
```
The given function can either be of the form `f(t, rho) -> (Hnh, Hnhdagger, J, Jdagger)`
or `f(t, rho) -> (Hnh, Hnhdagger, J, Jdagger, rates)` For further information look
at [`master_dynamic`](@ref).
"""
function master_nh_dynamic(tspan, rho0::Operator, f;
                rates=nothing,
                fout=nothing,
                kwargs...)
    tmp = copy(rho0)
    dmaster_(t, rho, drho) = dmaster_nh_dynamic(t, rho, f, rates, drho, tmp)
    integrate_master(tspan, dmaster_, rho0, fout; kwargs...)
end

"""
    timeevolution.master_dynamic(tspan, rho0, f; <keyword arguments>)

Time-evolution according to a master equation with a dynamic Hamiltonian and J.

There are two implementations for integrating the master equation with dynamic
operators:

* [`master_dynamic`](@ref): Usual formulation of the master equation.
* [`master_nh_dynamic`](@ref): Variant with non-hermitian Hamiltonian.

# Arguments
* `tspan`: Vector specifying the points of time for which output should be displayed.
* `rho0`: Initial density operator. Can also be a state vector which is
        automatically converted into a density operator.
* `f`: Function `f(t, rho) -> (H, J, Jdagger)` or `f(t, rho) -> (H, J, Jdagger, rates)`
* `rates=nothing`: Vector or matrix specifying the coefficients (decay rates)
        for the jump operators. If nothing is specified all rates are assumed
        to be 1.
* `fout=nothing`: If given, this function `fout(t, rho)` is called every time
        an output should be displayed. ATTENTION: The given state rho is not
        permanent! It is still in use by the ode solver and therefore must not
        be changed.
* `kwargs...`: Further arguments are passed on to the ode solver.
"""
function master_dynamic(tspan, rho0::Operator, f;
                rates=nothing,
                fout=nothing,
                kwargs...)
    tmp = copy(rho0)
    dmaster_(t, rho, drho) = dmaster_h_dynamic(t, rho, f, rates, drho, tmp)
    integrate_master(tspan, dmaster_, rho0, fout; kwargs...)
end


# Automatically convert Ket states to density operators
<<<<<<< HEAD
for f ∈ [:master,:master_h,:master_nh,:master_dynamic,:master_nh_dynamic]
    @eval $f(tspan,psi0::Ket,args...;kwargs...) = $f(tspan,dm(psi0),args...;kwargs...)
=======
master(tspan, psi0::Ket{B}, args...; kwargs...) where B<:Basis = master(tspan, dm(psi0), args...; kwargs...)
master_h(tspan, psi0::Ket{B}, H::AbstractOperator{B,B}, J::Vector; kwargs...) where B<:Basis = master_h(tspan, dm(psi0), H, J; kwargs...)
master_nh(tspan, psi0::Ket{B}, Hnh::AbstractOperator{B,B}, J::Vector; kwargs...) where B<:Basis = master_nh(tspan, dm(psi0), Hnh, J; kwargs...)
master_dynamic(tspan, psi0::Ket{B}, f::Function; kwargs...) where B<:Basis = master_dynamic(tspan, dm(psi0), f; kwargs...)
master_nh_dynamic(tspan, psi0::Ket{B}, f::Function; kwargs...) where B<:Basis = master_nh_dynamic(tspan, dm(psi0), f; kwargs...)

# Non-hermitian Hamiltonian
function nh_hamiltonian(H,J,Jdagger,::Nothing)
    Hnh = copy(H)
    for i=1:length(J)
        Hnh -= complex(float(eltype(H)))(0.5im)*Jdagger[i]*J[i]
    end
    return Hnh
end
function nh_hamiltonian(H,J,Jdagger,rates::AbstractVector)
    Hnh = copy(H)
    for i=1:length(J)
        Hnh -= complex(float(eltype(H)))(0.5im*rates[i])*Jdagger[i]*J[i]
    end
    return Hnh
end
function nh_hamiltonian(H,J,Jdagger,rates::AbstractMatrix)
    Hnh = copy(H)
    for i=1:length(J), j=1:length(J)
        Hnh -= complex(float(eltype(H)))(0.5im*rates[i,j])*Jdagger[i]*J[j]
    end
    return Hnh
>>>>>>> 040776d4
end

# Recasting needed for the ODE solver is just providing the underlying data
function recast!(x::T, rho::Operator{B,B,T}) where {B,T}
    rho.data = x
end
recast!(rho::Operator{B,B,T}, x::T) where {B,T} = nothing

function integrate_master(tspan, df, rho0, fout; kwargs...)
    x0 = rho0.data
    state = deepcopy(rho0)
    dstate = deepcopy(rho0)
    integrate(tspan, df, x0, state, dstate, fout; kwargs...)
end


# Time derivative functions
#   * dmaster_h
#   * dmaster_nh
#   * dmaster_h_dynamic -> callback(t, rho) -> dmaster_h
#   * dmaster_nh_dynamic -> callback(t, rho) -> dmaster_nh
# dmaster_h and dmaster_nh provide specialized implementations depending on
# the type of the given decay rate object which can either be nothing, a vector
# or a matrix.

function dmaster_h(rho, H, rates::Nothing, J, Jdagger, drho, tmp)
    QuantumOpticsBase.mul!(drho,H,rho,-eltype(rho)(im),zero(eltype(rho)))
    QuantumOpticsBase.mul!(drho,rho,H,eltype(rho)(im),one(eltype(rho)))
    for i=1:length(J)
        QuantumOpticsBase.mul!(tmp,J[i],rho)
        QuantumOpticsBase.mul!(drho,tmp,Jdagger[i],true,true)

        QuantumOpticsBase.mul!(drho,Jdagger[i],tmp,eltype(rho)(-0.5),one(eltype(rho)))

        QuantumOpticsBase.mul!(tmp,rho,Jdagger[i],true,false)
        QuantumOpticsBase.mul!(drho,tmp,J[i],eltype(rho)(-0.5),one(eltype(rho)))
    end
    return drho
end

function dmaster_h(rho, H, rates::AbstractVector, J, Jdagger, drho, tmp)
    QuantumOpticsBase.mul!(drho,H,rho,-eltype(rho)(im),zero(eltype(rho)))
    QuantumOpticsBase.mul!(drho,rho,H,eltype(rho)(im),one(eltype(rho)))
    for i=1:length(J)
        QuantumOpticsBase.mul!(tmp,J[i],rho,eltype(rho)(rates[i]),zero(eltype(rho)))
        QuantumOpticsBase.mul!(drho,tmp,Jdagger[i],true,true)

        QuantumOpticsBase.mul!(drho,Jdagger[i],tmp,eltype(rho)(-0.5),one(eltype(rho)))

        QuantumOpticsBase.mul!(tmp,rho,Jdagger[i],eltype(rho)(rates[i]),zero(eltype(rho)))
        QuantumOpticsBase.mul!(drho,tmp,J[i],eltype(rho)(-0.5),one(eltype(rho)))
    end
    return drho
end

function dmaster_h(rho, H, rates::AbstractMatrix, J, Jdagger, drho, tmp)
    QuantumOpticsBase.mul!(drho,H,rho,-eltype(rho)(im),zero(eltype(rho)))
    QuantumOpticsBase.mul!(drho,rho,H,eltype(rho)(im),one(eltype(rho)))
    for j=1:length(J), i=1:length(J)
        QuantumOpticsBase.mul!(tmp,J[i],rho,eltype(rho)(rates[i,j]),zero(eltype(rho)))
        QuantumOpticsBase.mul!(drho,tmp,Jdagger[j],true,true)

        QuantumOpticsBase.mul!(drho,Jdagger[j],tmp,eltype(rho)(-0.5),one(eltype(rho)))

        QuantumOpticsBase.mul!(tmp,rho,Jdagger[j],eltype(rho)(rates[i,j]),zero(eltype(rho)))
        QuantumOpticsBase.mul!(drho,tmp,J[i],eltype(rho)(-0.5),one(eltype(rho)))
    end
    return drho
end

function dmaster_nh(rho, Hnh, Hnh_dagger, rates::Nothing, J, Jdagger, drho, tmp)
    QuantumOpticsBase.mul!(drho,Hnh,rho,-eltype(rho)(im),zero(eltype(rho)))
    QuantumOpticsBase.mul!(drho,rho,Hnh_dagger,eltype(rho)(im),one(eltype(rho)))
    for i=1:length(J)
        QuantumOpticsBase.mul!(tmp,J[i],rho)
        QuantumOpticsBase.mul!(drho,tmp,Jdagger[i],true,true)
    end
    return drho
end

function dmaster_nh(rho, Hnh, Hnh_dagger, rates::AbstractVector, J, Jdagger, drho, tmp)
    QuantumOpticsBase.mul!(drho,Hnh,rho,-eltype(rho)(im),zero(eltype(rho)))
    QuantumOpticsBase.mul!(drho,rho,Hnh_dagger,eltype(rho)(im),one(eltype(rho)))
    for i=1:length(J)
        QuantumOpticsBase.mul!(tmp,J[i],rho,eltype(rho)(rates[i]),zero(eltype(rho)))
        QuantumOpticsBase.mul!(drho,tmp,Jdagger[i],true,true)
    end
    return drho
end

function dmaster_nh(rho, Hnh, Hnh_dagger, rates::AbstractMatrix, J, Jdagger, drho, tmp)
    QuantumOpticsBase.mul!(drho,Hnh,rho,-eltype(rho)(im),zero(eltype(rho)))
    QuantumOpticsBase.mul!(drho,rho,Hnh_dagger,eltype(rho)(im),one(eltype(rho)))
    for j=1:length(J), i=1:length(J)
        QuantumOpticsBase.mul!(tmp,J[i],rho,eltype(rho)(rates[i,j]),zero(eltype(rho)))
        QuantumOpticsBase.mul!(drho,tmp,Jdagger[j],true,true)
    end
    return drho
end

function dmaster_liouville(rho,drho,L)
    mul!(drho,L,rho)
    return drho
end

function dmaster_h_dynamic(t, rho, f, rates, drho, tmp)
    result = f(t, rho)
    QO_CHECKS[] && @assert 3 <= length(result) <= 4
    if length(result) == 3
        H, J, Jdagger = result
        rates_ = rates
    else
        H, J, Jdagger, rates_ = result
    end
    QO_CHECKS[] && check_master(rho, H, J, Jdagger, rates_)
    dmaster_h(rho, H, rates_, J, Jdagger, drho, tmp)
end

function dmaster_nh_dynamic(t, rho, f, rates, drho, tmp)
    result = f(t, rho)
    QO_CHECKS[] && @assert 4 <= length(result) <= 5
    if length(result) == 4
        Hnh, Hnh_dagger, J, Jdagger = result
        rates_ = rates
    else
        Hnh, Hnh_dagger, J, Jdagger, rates_ = result
    end
    QO_CHECKS[] && check_master(rho, Hnh, J, Jdagger, rates_)
    dmaster_nh(rho, Hnh, Hnh_dagger, rates_, J, Jdagger, drho, tmp)
end


function check_master(rho0, H, J, Jdagger, rates)
    isreducible = true # test if all operators are sparse or dense
    if !(isa(H, DenseOpType) || isa(H, SparseOpType))
        isreducible = false
    end
    for j=J
        @assert isa(j, AbstractOperator)
        if !(isa(j, DenseOpType) || isa(j, SparseOpType))
            isreducible = false
        end
        check_samebases(rho0, j)
    end
    for j=Jdagger
        @assert isa(j, AbstractOperator)
        if !(isa(j, DenseOpType) || isa(j, SparseOpType))
            isreducible = false
        end
        check_samebases(rho0, j)
    end
    @assert length(J)==length(Jdagger)
    if isa(rates,AbstractMatrix)
        @assert size(rates, 1) == size(rates, 2) == length(J)
    elseif isa(rates,AbstractVector)
        @assert length(rates) == length(J)
    end
    isreducible
end

get_type(rho, H, rates::Nothing, J, Jdagger) = promote_type(eltype(rho),eltype(H),eltype.(J)...,eltype.(Jdagger)...)
get_type(rho, H, rates::AbstractVecOrMat, J, Jdagger) = promote_type(eltype(rho),eltype(H),eltype(rates),eltype.(J)...,eltype.(Jdagger)...)
get_type(rho, Hnh, Hnhdagger, rates::Nothing, J, Jdagger) = promote_type(eltype(rho),eltype(Hnh),eltype(Hnhdagger), eltype.(J)...,eltype.(Jdagger)...)
get_type(rho, Hnh, Hnhdagger, rates::AbstractVecOrMat, J, Jdagger) = promote_type(eltype(rho),eltype(Hnh),eltype(Hnhdagger),eltype(rates),eltype.(J)...,eltype.(Jdagger)...)<|MERGE_RESOLUTION|>--- conflicted
+++ resolved
@@ -82,24 +82,7 @@
         dmaster_h_(t, rho, drho) = dmaster_h(rho, H, rates, J, Jdagger, drho, tmp)
         return integrate_master(tspan, dmaster_h_, rho0, fout; kwargs...)
     else
-<<<<<<< HEAD
-        Hnh = copy(H)
-        if isa(rates, AbstractMatrix)
-            for i=1:length(J), j=1:length(J)
-                Hnh -= complex(float(eltype(H)))(0.5im*rates[i,j])*Jdagger[i]*J[j]
-            end
-        elseif isa(rates, AbstractVector)
-            for i=1:length(J)
-                Hnh -= complex(float(eltype(H)))(0.5im*rates[i])*Jdagger[i]*J[i]
-            end
-        else
-            for i=1:length(J)
-                Hnh -= complex(float(eltype(H)))(0.5im)*Jdagger[i]*J[i]
-            end
-        end
-=======
         Hnh = nh_hamiltonian(H,J,Jdagger,rates)
->>>>>>> 040776d4
         Hnhdagger = dagger(Hnh)
         tmp = copy(rho0)
         dmaster_nh_(t, rho, drho) = dmaster_nh(rho, Hnh, Hnhdagger, rates, J, Jdagger, drho, tmp)
@@ -192,15 +175,9 @@
 
 
 # Automatically convert Ket states to density operators
-<<<<<<< HEAD
 for f ∈ [:master,:master_h,:master_nh,:master_dynamic,:master_nh_dynamic]
     @eval $f(tspan,psi0::Ket,args...;kwargs...) = $f(tspan,dm(psi0),args...;kwargs...)
-=======
-master(tspan, psi0::Ket{B}, args...; kwargs...) where B<:Basis = master(tspan, dm(psi0), args...; kwargs...)
-master_h(tspan, psi0::Ket{B}, H::AbstractOperator{B,B}, J::Vector; kwargs...) where B<:Basis = master_h(tspan, dm(psi0), H, J; kwargs...)
-master_nh(tspan, psi0::Ket{B}, Hnh::AbstractOperator{B,B}, J::Vector; kwargs...) where B<:Basis = master_nh(tspan, dm(psi0), Hnh, J; kwargs...)
-master_dynamic(tspan, psi0::Ket{B}, f::Function; kwargs...) where B<:Basis = master_dynamic(tspan, dm(psi0), f; kwargs...)
-master_nh_dynamic(tspan, psi0::Ket{B}, f::Function; kwargs...) where B<:Basis = master_nh_dynamic(tspan, dm(psi0), f; kwargs...)
+end
 
 # Non-hermitian Hamiltonian
 function nh_hamiltonian(H,J,Jdagger,::Nothing)
@@ -223,7 +200,6 @@
         Hnh -= complex(float(eltype(H)))(0.5im*rates[i,j])*Jdagger[i]*J[j]
     end
     return Hnh
->>>>>>> 040776d4
 end
 
 # Recasting needed for the ODE solver is just providing the underlying data
