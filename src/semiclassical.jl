--- conflicted
+++ resolved
@@ -3,13 +3,8 @@
 import Base: ==
 import ..bases, ..operators, ..operators_dense
 import ..timeevolution: integrate, recast!, QO_CHECKS
-<<<<<<< HEAD
 import ..timeevolution.timeevolution_mcwf: jump, integrate_mcwf, jump_callback, as_vector
 import LinearAlgebra: normalize, normalize!
-=======
-import ..timeevolution.timeevolution_mcwf: jump
-import LinearAlgebra: normalize!
->>>>>>> b9aa28dd
 
 using Random, LinearAlgebra
 import OrdinaryDiffEq
@@ -41,10 +36,7 @@
 Base.length(state::State) = length(state.quantum) + length(state.classical)
 Base.copy(state::State) = State(copy(state.quantum), copy(state.classical))
 normalize!(state::State{B,T}) where {B,T<:Ket} = normalize!(state.quantum)
-<<<<<<< HEAD
 normalize(state::T) where {B,K<:Ket,T<:State{B,K}} = State(normalize(state.quantum),copy(state.classical))
-=======
->>>>>>> b9aa28dd
 
 function ==(a::State, b::State)
     samebases(a.quantum, b.quantum) &&
@@ -149,13 +141,10 @@
 * `fout=nothing`: If given, this function `fout(t, state)` is called every time
         an output should be displayed. ATTENTION: The given state is not
         permanent!
-<<<<<<< HEAD
 * `display_beforeevent`: Choose whether or not an additional point should be saved
         before a jump occurs. Default is false.
 * `display_afterevent`: Choose whether or not an additional point should be saved
         after a jump occurs. Default is false.
-=======
->>>>>>> b9aa28dd
 * `kwargs...`: Further arguments are passed on to the ode solver.
 """
 function mcwf_dynamic(tspan, psi0::State{B,T}, fquantum, fclassical, fjump_classical;
@@ -222,7 +211,6 @@
     i = jump(rng, t, psi.quantum, J, psi_new.quantum, rates_)
     fjump_classical(t, psi_new.quantum, psi.classical, i)
     psi_new.classical .= psi.classical
-<<<<<<< HEAD
     return i
 end
 
@@ -230,28 +218,11 @@
                         save_after!::Function, save_t_index::Function, psi0::State)
     tmp = copy(psi0)
     psi_tmp = copy(psi0)
-
-=======
-end
-
-function integrate_mcwf(dmcwf::Function, jumpfun::Function, tspan,
-                        psi0::T, seed, fout::Function;
-                        display_beforeevent=false, display_afterevent=false,
-                        #TODO: Remove kwargs
-                        save_everystep=false, callback=nothing,
-                        alg=OrdinaryDiffEq.DP5(),
-                        kwargs...) where {B<:Basis,T<:State}
-
-    tmp = copy(psi0)
-    psi_tmp = copy(psi0)
-    x0 = [psi0.quantum.data; psi0.classical]
->>>>>>> b9aa28dd
     rng = MersenneTwister(convert(UInt, seed))
     jumpnorm = Ref(rand(rng))
     n = length(psi0.quantum)
     djumpnorm(x::Vector{ComplexF64}, t::Float64, integrator) = norm(x[1:n])^2 - (1-jumpnorm[])
 
-<<<<<<< HEAD
     function dojump(integrator)
         x = integrator.u
         t = integrator.t
@@ -272,100 +243,6 @@
                      save_positions = (false,false))
 end
 as_vector(psi::State{B,K}) where {B,K<:Ket} = [psi.quantum.data; psi.classical]
-=======
-    if !display_beforeevent && !display_afterevent
-        function dojump(integrator)
-            x = integrator.u
-            recast!(x, psi_tmp)
-            t = integrator.t
-            jumpfun(rng, t, psi_tmp, tmp)
-            recast!(tmp, x)
-            jumpnorm[] = rand(rng)
-        end
-        cb = OrdinaryDiffEq.ContinuousCallback(djumpnorm,dojump,
-                         save_positions = (display_beforeevent,display_afterevent))
-
-
-        timeevolution.integrate(float(tspan), dmcwf, x0,
-                    copy(psi0), copy(psi0), fout;
-                    callback = cb,
-                    kwargs...)
-    else
-        # Temporary workaround until proper tooling for saving
-        # TODO: Replace by proper call to timeevolution.integrate
-        function fout_(x::Vector{ComplexF64}, t::Float64, integrator)
-            recast!(x, state)
-            fout(t, state)
-        end
-
-        state = copy(psi0)
-        dstate = copy(psi0)
-        out_type = pure_inference(fout, Tuple{eltype(tspan),typeof(state)})
-        out = DiffEqCallbacks.SavedValues(Float64,out_type)
-        scb = DiffEqCallbacks.SavingCallback(fout_,out,saveat=tspan,
-                                             save_everystep=save_everystep,
-                                             save_start = false)
-
-        function dojump_display(integrator)
-            x = integrator.u
-            t = integrator.t
-
-            affect! = scb.affect!
-            if display_beforeevent
-                affect!.saveiter += 1
-                copyat_or_push!(affect!.saved_values.t, affect!.saveiter, integrator.t)
-                copyat_or_push!(affect!.saved_values.saveval, affect!.saveiter,
-                    affect!.save_func(integrator.u, integrator.t, integrator),Val{false})
-            end
-
-            recast!(x, psi_tmp)
-            jumpfun(rng, t, psi_tmp, tmp)
-            recast!(tmp, x)
-
-            if display_afterevent
-                affect!.saveiter += 1
-                copyat_or_push!(affect!.saved_values.t, affect!.saveiter, integrator.t)
-                copyat_or_push!(affect!.saved_values.saveval, affect!.saveiter,
-                    affect!.save_func(integrator.u, integrator.t, integrator),Val{false})
-            end
-            jumpnorm[] = rand(rng)
-        end
-
-        cb = OrdinaryDiffEq.ContinuousCallback(djumpnorm,dojump_display,
-                         save_positions = (false,false))
-        full_cb = OrdinaryDiffEq.CallbackSet(callback,cb,scb)
-
-        function df_(dx::Vector{ComplexF64}, x::Vector{ComplexF64}, p, t)
-            recast!(x, state)
-            recast!(dx, dstate)
-            dmcwf(t, state, dstate)
-            recast!(dstate, dx)
-        end
-
-        prob = OrdinaryDiffEq.ODEProblem{true}(df_, x0,(tspan[1],tspan[end]))
-
-        sol = OrdinaryDiffEq.solve(
-                    prob,
-                    alg;
-                    reltol = 1.0e-6,
-                    abstol = 1.0e-8,
-                    save_everystep = false, save_start = false,
-                    save_end = false,
-                    callback=full_cb, kwargs...)
-        return out.t, out.saveval
-    end
-end
-
-function integrate_mcwf(dmcwf::Function, jumpfun::Function, tspan,
-                        psi0::T, seed, fout::Nothing;
-                        kwargs...) where {T<:State}
-    function fout_(t::Float64, x::T)
-        psi = copy(x)
-        normalize!(psi)
-        return psi
-    end
-    integrate_mcwf(dmcwf, jumpfun, tspan, psi0, seed, fout_; kwargs...)
-end
->>>>>>> b9aa28dd
+
 
 end # module